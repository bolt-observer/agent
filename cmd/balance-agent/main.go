package main

import (
	"context"
	"encoding/base64"
	"encoding/hex"
	"encoding/json"
	"errors"
	"fmt"
	"io/ioutil"
	"net"
	"net/http"
	"os"
	"os/signal"
	"os/user"
	"path/filepath"
	"strings"
	"sync"
	"syscall"
	"time"

	"github.com/btcsuite/btcd/btcutil"
	"github.com/golang/glog"
	cli "github.com/urfave/cli"

	"github.com/bolt-observer/agent/filter"
<<<<<<< HEAD
	api "github.com/bolt-observer/agent/lightning_api"
	"github.com/bolt-observer/agent/nodedata"
=======
	api "github.com/bolt-observer/agent/lightning"
	"github.com/bolt-observer/agent/nodeinfo"
>>>>>>> 2fded2e2
	entities "github.com/bolt-observer/go_common/entities"
	utils "github.com/bolt-observer/go_common/utils"

	agent_entities "github.com/bolt-observer/agent/entities"
)

const (
	defaultDataDir          = "data"
	defaultChainSubDir      = "chain"
	defaultTLSCertFilename  = "tls.cert"
	defaultMacaroonFilename = "readonly.macaroon"
	whitelist               = "channel-whitelist"
)

var (
	defaultLightningDir = btcutil.AppDataDir("lightning", false)
	defaultLndDir       = btcutil.AppDataDir("lnd", false)
	defaultTLSCertPath  = filepath.Join(defaultLndDir, defaultTLSCertFilename)
	defaultRPCPort      = utils.GetEnvWithDefault("DEFAULT_GRPC_PORT", "10009")
	defaultRPCHostPort  = "localhost:" + defaultRPCPort
	apiKey              string
	url                 string
<<<<<<< HEAD
	GitRevision         = "unknownVersion"
=======
	nodeurl             string
	// GitRevision is set with build
	GitRevision = "unknownVersion"
>>>>>>> 2fded2e2

	nodeInfoReported sync.Map
	private          bool
	timeout          = 15 * time.Second
	preferipv4       = false
)

func findUnixSocket(paths ...string) string {
	for _, path := range paths {
		fs, err := os.Stat(path)
		if errors.Is(err, os.ErrNotExist) || fs.Mode()&os.ModeSocket != os.ModeSocket {
			continue
		} else {
			return path
		}
	}

	return ""
}

func getData(ctx *cli.Context) (*entities.Data, error) {
	resp := &entities.Data{}
	resp.Endpoint = ctx.String("rpcserver")
	resp.ApiType = nil

	// Assume CLN first (shouldn't really matter unless you have CLN and LND on the same machine, then you can select LND through "ignorecln")
	if !ctx.Bool("ignorecln") {
		path := findUnixSocket(filepath.Join(defaultLightningDir, ctx.String("chain"), "lightning-rpc"), resp.Endpoint)
		if path != "" {
			resp.Endpoint = path
			v := int(api.ClnSocket)
			resp.ApiType = &v
		}
	}

	if resp.ApiType == nil {
		if ctx.Bool("userest") {
			v := int(api.LndRest)
			resp.ApiType = &v
		} else {
			v := int(api.LndGrpc)
			resp.ApiType = &v
		}
	}

	if resp.ApiType != nil && *resp.ApiType == int(api.ClnSocket) {
		// CLN socket connections do not need anything else
		return resp, nil
	}

	tlsCertPath, macPath, err := extractPathArgs(ctx)
	if err != nil {
		return nil, fmt.Errorf("could not extractPathArgs %v", err)
	}

	content, err := ioutil.ReadFile(tlsCertPath)
	if err != nil {
		return nil, fmt.Errorf("could not read certificate file %s", tlsCertPath)
	}

	resp.CertificateBase64 = base64.StdEncoding.EncodeToString(content)

	macBytes, err := ioutil.ReadFile(macPath)
	if err != nil {
		return nil, fmt.Errorf("could not read macaroon file %s", macPath)
	}

	resp.MacaroonHex = hex.EncodeToString(macBytes)

	return resp, nil
}

// cleanAndExpandPath expands environment variables and leading ~ in the
// passed path, cleans the result, and returns it.
// This function is taken from https://github.com/btcsuite/btcd
func cleanAndExpandPath(path string) string {
	if path == "" {
		return ""
	}

	// Expand initial ~ to OS specific home directory.
	if strings.HasPrefix(path, "~") {
		var homeDir string
		user, err := user.Current()
		if err == nil {
			homeDir = user.HomeDir
		} else {
			homeDir = os.Getenv("HOME")
		}

		path = strings.Replace(path, "~", homeDir, 1)
	}

	// NOTE: The os.ExpandEnv doesn't work with Windows-style %VARIABLE%,
	// but the variables can still be expanded via POSIX-style $VARIABLE.
	return filepath.Clean(os.ExpandEnv(path))
}

func extractPathArgs(ctx *cli.Context) (string, string, error) {
	// We'll start off by parsing the active chain and network. These are
	// needed to determine the correct path to the macaroon when not
	// specified.
	chain := strings.ToLower(ctx.String("chain"))
	switch chain {
	case "bitcoin", "litecoin":
	default:
		return "", "", fmt.Errorf("unknown chain: %v", chain)
	}

	network := strings.ToLower(ctx.String("network"))
	switch network {
	case "mainnet", "testnet", "regtest", "simnet":
	default:
		return "", "", fmt.Errorf("unknown network: %v", network)
	}

	// We'll now fetch the lnddir so we can make a decision  on how to
	// properly read the macaroons (if needed) and also the cert. This will
	// either be the default, or will have been overwritten by the end
	// user.
	lndDir := cleanAndExpandPath(ctx.String("lnddir"))

	// If the macaroon path as been manually provided, then we'll only
	// target the specified file.
	var macPath string
	if ctx.String("macaroonpath") != "" {
		macPath = cleanAndExpandPath(ctx.String("macaroonpath"))
	} else {
		// Otherwise, we'll go into the path:
		// lnddir/data/chain/<chain>/<network> in order to fetch the
		// macaroon that we need.
		macPath = filepath.Join(
			lndDir, defaultDataDir, defaultChainSubDir, chain,
			network, defaultMacaroonFilename,
		)
	}

	tlsCertPath := cleanAndExpandPath(ctx.String("tlscertpath"))

	// If a custom lnd directory was set, we'll also check if custom paths
	// for the TLS cert and macaroon file were set as well. If not, we'll
	// override their paths so they can be found within the custom lnd
	// directory set. This allows us to set a custom lnd directory, along
	// with custom paths to the TLS cert and macaroon file.
	if _, err := os.Stat(tlsCertPath); errors.Is(err, os.ErrNotExist) {
		tlsCertPath = filepath.Join(lndDir, defaultTLSCertFilename)
	}

	return tlsCertPath, macPath, nil
}

func getApp() *cli.App {
	app := cli.NewApp()
	app.Version = GitRevision

	app.Flags = []cli.Flag{
		&cli.IntFlag{
			Name:  "allowedentropy",
			Usage: "allowed entropy in bits for channel balances",
			Value: 64,
		},
		&cli.StringFlag{
			Name:  "apikey",
			Value: "",
			Usage: "api key",
		},
		&cli.StringFlag{
			Name:  "interval",
			Usage: "interval to poll - 10s, 1m, 10m or 1h",
			Value: "10s",
		},
		&cli.StringFlag{
			Name:  "lnddir",
			Value: defaultLndDir,
			Usage: "path to lnd's base directory",
		},
		&cli.StringFlag{
			Name:  "macaroonpath",
			Usage: "path to macaroon file",
		},
		&cli.BoolFlag{
			Name:  "private",
			Usage: "report private data as well (default: false)",
		},
		&cli.BoolFlag{
			Name:   "public",
			Usage:  fmt.Sprintf("report public data - useful with %s (default: false)", whitelist),
			Hidden: true,
		},
		&cli.BoolFlag{
			Name:  "preferipv4",
			Usage: "If you have the choice between IPv6 and IPv4 prefer IPv4 (default: false)",
		},
		&cli.StringFlag{
			Name:  "rpcserver",
			Value: defaultRPCHostPort,
			Usage: "host:port of ln daemon",
		},
		&cli.StringFlag{
			Name:  "tlscertpath",
			Value: defaultTLSCertPath,
			Usage: "path to TLS certificate",
		},
		&cli.StringFlag{
			Name:   whitelist,
			Usage:  "Path to file containing a whitelist of channels",
			Hidden: true,
		},
		&cli.BoolFlag{
			Name:   "userest",
			Usage:  "Use REST API when true instead of gRPC",
			Hidden: true,
		},
		&cli.DurationFlag{
			Name:   "keepalive",
			Usage:  "Keepalive interval (if nothing changed after this time an empty message will be sent)",
			Value:  60 * time.Second,
			Hidden: true,
		},
		&cli.BoolFlag{
			Name:   "checkgraph",
			Usage:  "check gossip data as well",
			Hidden: true,
		},
		&cli.StringFlag{
			Name:   "url",
			Usage:  "Report URL",
			Value:  "https://ingress.bolt.observer/api/agent-report/",
			Hidden: true,
		},
		&cli.StringFlag{
			Name:   "nodeurl",
			Usage:  "Node report URL",
			Value:  "https://ingress.bolt.observer/api/private-node/",
			Hidden: true,
		},
		&cli.StringFlag{
			Name:   "nodeinterval",
			Usage:  "interval to poll - 10s, 1m, 10m or 1h",
			Value:  "1m",
			Hidden: true,
		},
		&cli.StringFlag{
			Name:   "uniqueid",
			Usage:  "Unique identifier",
			Value:  "",
			Hidden: true,
		},
		// TODO: userest and ignorecln should be merged into some sort of API type
		&cli.BoolFlag{
			Name:   "ignorecln",
			Usage:  "Ignore CLN socket",
			Hidden: true,
		},

		&cli.StringFlag{
			Name:   "chain, c",
			Usage:  "the chain lnd is running on e.g. bitcoin",
			Value:  "bitcoin",
			Hidden: true,
		},
		&cli.StringFlag{
			Name: "network, n",
			Usage: "the network lnd is running on e.g. mainnet, " +
				"testnet, etc.",
			Value:  "mainnet",
			Hidden: true,
		},
	}

	app.Flags = append(app.Flags, glogFlags...)

	return app
}

func getInterval(ctx *cli.Context, name string) (agent_entities.Interval, error) {
	i := agent_entities.Interval(0)
	s := strings.ToLower(ctx.String(name))

	err := i.UnmarshalJSON([]byte(s))
	if err != nil {
		return agent_entities.TenSeconds, fmt.Errorf("unknown interval specified %s", s)
	}

	return i, nil
}

func redirectPost(req *http.Request, via []*http.Request) error {
	if len(via) >= 10 {
		return errors.New("stopped after 10 redirects")
	}

	lastReq := via[len(via)-1]
	if (req.Response.StatusCode == 301 || req.Response.StatusCode == 302) && lastReq.Method == http.MethodPost {
		req.Method = http.MethodPost

		// Get the body of the original request, set here, since req.Body will be nil if a 302 was returned
		if via[0].GetBody != nil {
			var err error
			req.Body, err = via[0].GetBody()
			if err != nil {
				return err
			}
			req.ContentLength = via[0].ContentLength
		}
	}

	return nil
}

func getHTTPClient() *http.Client {
	var zeroDialer net.Dialer

	httpClient := &http.Client{
		Timeout: timeout,
	}

	if preferipv4 {
		transport := http.DefaultTransport.(*http.Transport).Clone()
		transport.DialContext = func(ctx context.Context, network, addr string) (net.Conn, error) {
			return zeroDialer.DialContext(ctx, "tcp4", addr)
		}
		httpClient.Transport = transport
	}
	httpClient.CheckRedirect = redirectPost

	return httpClient
}

func shouldCrash(status int, body string) {
	if status != http.StatusUnauthorized {
		return
	}

	if strings.Contains(body, "Invalid token") {
		glog.Warningf("API key is invalid")
		os.Exit(1)
	}
}

<<<<<<< HEAD
func nodeDataCallback(ctx context.Context, report *agent_entities.NodeDataReport) bool {
	n := agent_entities.NodeIdentifier{Identifier: report.ChannelReport.PubKey, UniqueId: report.ChannelReport.UniqueId}
	_, ok := nodeInfoReported.Load(n.GetId())
=======
func infoCallback(ctx context.Context, report *agent_entities.InfoReport) bool {
	rep, err := json.Marshal(report)
	if err != nil {
		glog.Warningf("Error marshalling report: %v", err)
		return false
	}

	n := agent_entities.NodeIdentifier{Identifier: report.Node.PubKey, UniqueID: report.UniqueID}

	if nodeurl == "" {
		if glog.V(2) {
			glog.V(2).Infof("Sent out nodeinfo callback %s", string(rep))
		} else {
			glog.V(1).Infof("Sent out nodeinfo callback")
		}
		nodeInfoReported.Store(n.GetID(), struct{}{})
		return true
	}

	req, err := http.NewRequestWithContext(ctx, http.MethodPost, nodeurl, strings.NewReader(string(rep)))
	if err != nil {
		return false
	}

	req.Header.Set("User-Agent", fmt.Sprintf("boltobserver-agent/%s", GitRevision))
	req.Header.Set("Authorization", fmt.Sprintf("Bearer %s", apiKey))
	req.Header.Set("Content-Type", "application/json")

	client := getHTTPClient()

	resp, err := client.Do(req)
	if err != nil {
		glog.Warningf("Error when doing request, %v", err)
		glog.V(2).Infof("Failed to send out callback %s", string(rep))
		return false
	}

	if resp.StatusCode != http.StatusOK && resp.StatusCode != http.StatusCreated {
		glog.Warningf("Status was not OK but, %d", resp.StatusCode)
		defer resp.Body.Close()
		bodyData, _ := ioutil.ReadAll(resp.Body)

		glog.V(2).Infof("Failed to send out callback %s, server said %s", string(rep), string(bodyData))
		shouldCrash(resp.StatusCode, string(bodyData))

		return false
	}

	if glog.V(2) {
		glog.V(2).Infof("Sent out nodeinfo callback %s", string(rep))
	} else {
		glog.V(1).Infof("Sent out nodeinfo callback")
	}

	nodeInfoReported.Store(n.GetID(), struct{}{})

	return true
}

func balanceCallback(ctx context.Context, report *agent_entities.ChannelBalanceReport) bool {
	// When nodeinfo was not reported fake as if balance report could not be delivered (because same data
	// will be eventually retried)

	n := agent_entities.NodeIdentifier{Identifier: report.PubKey, UniqueID: report.UniqueID}
	_, ok := nodeInfoReported.Load(n.GetID())
>>>>>>> 2fded2e2
	if !ok {
		glog.V(3).Infof("Node data for %s was not reported yet", n.GetID())
		return false
	}

	rep, err := json.Marshal(report)
	if err != nil {
		glog.Warningf("Error marshalling report: %v", err)
		return false
	}

	if url == "" {
		if glog.V(2) {
			glog.V(2).Infof("Sent out callback %s", string(rep))
		} else {
			glog.V(1).Infof("Sent out callback")
		}
		return true
	}

	req, err := http.NewRequestWithContext(ctx, http.MethodPost, url, strings.NewReader(string(rep)))
	if err != nil {
		return false
	}

	req.Header.Set("User-Agent", fmt.Sprintf("boltobserver-agent/%s", GitRevision))
	req.Header.Set("Authorization", fmt.Sprintf("Bearer %s", apiKey))
	req.Header.Set("Content-Type", "application/json")

	client := getHTTPClient()

	resp, err := client.Do(req)
	if err != nil {
		glog.Warningf("Error when doing request, %v", err)
		if glog.V(2) {
			glog.V(2).Infof("Failed to send out callback %s", string(rep))
		}
		return false
	}

	if resp.StatusCode != http.StatusOK && resp.StatusCode != http.StatusCreated {
		glog.Warningf("Status was not OK but, %d", resp.StatusCode)
		defer resp.Body.Close()
		bodyData, _ := ioutil.ReadAll(resp.Body)

		glog.V(2).Infof("Failed to send out callback %s, server said %s", string(rep), string(bodyData))
		shouldCrash(resp.StatusCode, string(bodyData))

		return false
	}

	if glog.V(2) {
		glog.V(2).Infof("Sent out callback %s", string(rep))
	} else {
		glog.V(1).Infof("Sent out callback")
	}

	return true
}

func mkGetLndAPI(ctx *cli.Context) agent_entities.NewAPICall {
	return func() api.LightingAPICalls {
		return api.NewAPI(api.LndGrpc, func() (*entities.Data, error) {
			return getData(ctx)
		})
	}
}

func reloadConfig(ctx context.Context, f *filter.FileFilter) {
	glog.Info("Reloading configuration...")

	if f != nil {
		err := f.Reload()
		if err != nil {
			glog.Warningf("Error while reloading configuration %v", err)
		}
	}
}

func signalHandler(ctx context.Context, f filter.FilteringInterface) {
	ff, ok := f.(*filter.FileFilter)

	signalChan := make(chan os.Signal, 1)
	exitChan := make(chan int)

	signal.Notify(signalChan,
		syscall.SIGHUP)
	go func() {
		for {
			select {
			case s := <-signalChan:
				switch s {
				case syscall.SIGHUP:
					if ok {
						reloadConfig(ctx, ff)
					} else {
						reloadConfig(ctx, nil)
					}

				case syscall.SIGTERM:
					exitChan <- 0
				case syscall.SIGQUIT:
					exitChan <- 0
				default:
					fmt.Println("Unknown signal.")
					exitChan <- 1
				}
			case <-ctx.Done():
				return
			}
		}
	}()
	code := <-exitChan
	os.Exit(code)
}

func checker(ctx *cli.Context) error {
	apiKey = utils.GetEnvWithDefault("API_KEY", "")
	if apiKey == "" {
		apiKey = ctx.String("apikey")
	}

	if apiKey == "" && (ctx.String("url") != "" || ctx.String("nodeurl") != "") {
		// We don't return error here since we don't want glog to handle it
		fmt.Fprintf(os.Stderr, "missing API key (use --apikey or set API_KEY environment variable)\n")
		os.Exit(1)
	}

	ct := context.Background()

	var err error

	f, _ := filter.NewAllowAllFilter()
	if ctx.String(whitelist) != "" {
		if _, err = os.Stat(ctx.String(whitelist)); err != nil {
			// We don't return error here since we don't want glog to handle it
			fmt.Fprintf(os.Stderr, "%s points to non-existing file", whitelist)
			os.Exit(1)
		}

		o := filter.None

		if ctx.Bool("private") {
			o |= filter.AllowAllPrivate
		}

		if ctx.Bool("public") {
			o |= filter.AllowAllPublic
		}

		f, err = filter.NewFilterFromFile(ct, ctx.String(whitelist), o)
		if err != nil {
			return err
		}
	}

	go signalHandler(ct, f)

	url = ctx.String("url")
	private = ctx.Bool("private")

	interval, err := getInterval(ctx, "interval")
	if err != nil {
		return err
	}

	nodeinterval, err := getInterval(ctx, "nodeinterval")
	if err != nil {
		nodeinterval = interval
	}

	preferipv4 = ctx.Bool("preferipv4")

	nodeData := nodedata.NewDefaultNodeData(ct, ctx.Duration("keepalive"), ctx.Bool("smooth"), ctx.Bool("checkgraph"), nodedata.NewNopNodeDataMonitoring("nodedatachecker"))

	if interval == agent_entities.Second {
		// Second is just for testing purposes
		interval = agent_entities.TenSeconds
	}

	if nodeinterval == agent_entities.Second {
		// Second is just for testing purposes
		nodeinterval = agent_entities.TenSeconds
	}

	settings := agent_entities.ReportingSettings{PollInterval: interval, AllowedEntropy: ctx.Int("allowedentropy"), AllowPrivateChannels: private, Filter: f}

<<<<<<< HEAD
	if settings.PollInterval == agent_entities.MANUAL_REQUEST {
		nodeData.GetState("", ctx.String("uniqueid"), mkGetLndApi(ctx), settings, nodeDataCallback)
	} else {
		err = nodeData.Subscribe(
			nodeDataCallback,
			mkGetLndApi(ctx),
			nodeinterval,
			"",
=======
	if settings.PollInterval == agent_entities.ManualRequest {
		infochecker.GetState("", ctx.String("uniqueid"), private, agent_entities.ManualRequest, mkGetLndAPI(ctx), infoCallback, f)
		time.Sleep(1 * time.Second)
		c.GetState("", ctx.String("uniqueid"), mkGetLndAPI(ctx), settings, balanceCallback)
	} else {
		err := infochecker.Subscribe("", ctx.String("uniqueid"), private, nodeinterval, mkGetLndAPI(ctx), infoCallback, f)
		if err != nil {
			return err
		}

		err = c.Subscribe("", ctx.String("uniqueid"),
			mkGetLndAPI(ctx),
>>>>>>> 2fded2e2
			settings,
			ctx.String("uniqueid"),
		)

		if err != nil {
			return err
		}

		glog.Info("Waiting for events...")
		utils.WaitAll(nodeData)
	}

	return nil
}

func main() {
	app := getApp()
	app.Name = "balance-agent"
	app.Usage = "Utility to monitor channel balances"
	app.Action = func(c *cli.Context) error {
		glogShim(c)
		if err := checker(c); err != nil {
			return err
		}

		return nil
	}

	if err := app.Run(os.Args); err != nil {
		glog.Error(err)
	}
}<|MERGE_RESOLUTION|>--- conflicted
+++ resolved
@@ -23,14 +23,11 @@
 	"github.com/golang/glog"
 	cli "github.com/urfave/cli"
 
+	channelchecker "github.com/bolt-observer/agent/channelchecker"
+	"github.com/bolt-observer/agent/checkermonitoring"
 	"github.com/bolt-observer/agent/filter"
-<<<<<<< HEAD
 	api "github.com/bolt-observer/agent/lightning_api"
-	"github.com/bolt-observer/agent/nodedata"
-=======
-	api "github.com/bolt-observer/agent/lightning"
 	"github.com/bolt-observer/agent/nodeinfo"
->>>>>>> 2fded2e2
 	entities "github.com/bolt-observer/go_common/entities"
 	utils "github.com/bolt-observer/go_common/utils"
 
@@ -53,13 +50,8 @@
 	defaultRPCHostPort  = "localhost:" + defaultRPCPort
 	apiKey              string
 	url                 string
-<<<<<<< HEAD
+	nodeurl             string
 	GitRevision         = "unknownVersion"
-=======
-	nodeurl             string
-	// GitRevision is set with build
-	GitRevision = "unknownVersion"
->>>>>>> 2fded2e2
 
 	nodeInfoReported sync.Map
 	private          bool
@@ -90,22 +82,22 @@
 		path := findUnixSocket(filepath.Join(defaultLightningDir, ctx.String("chain"), "lightning-rpc"), resp.Endpoint)
 		if path != "" {
 			resp.Endpoint = path
-			v := int(api.ClnSocket)
+			v := int(api.CLN_SOCKET)
 			resp.ApiType = &v
 		}
 	}
 
 	if resp.ApiType == nil {
 		if ctx.Bool("userest") {
-			v := int(api.LndRest)
+			v := int(api.LND_REST)
 			resp.ApiType = &v
 		} else {
-			v := int(api.LndGrpc)
+			v := int(api.LND_GRPC)
 			resp.ApiType = &v
 		}
 	}
 
-	if resp.ApiType != nil && *resp.ApiType == int(api.ClnSocket) {
+	if resp.ApiType != nil && *resp.ApiType == int(api.CLN_SOCKET) {
 		// CLN socket connections do not need anything else
 		return resp, nil
 	}
@@ -341,7 +333,7 @@
 
 	err := i.UnmarshalJSON([]byte(s))
 	if err != nil {
-		return agent_entities.TenSeconds, fmt.Errorf("unknown interval specified %s", s)
+		return agent_entities.TEN_SECONDS, fmt.Errorf("unknown interval specified %s", s)
 	}
 
 	return i, nil
@@ -370,7 +362,7 @@
 	return nil
 }
 
-func getHTTPClient() *http.Client {
+func getHttpClient() *http.Client {
 	var zeroDialer net.Dialer
 
 	httpClient := &http.Client{
@@ -400,11 +392,6 @@
 	}
 }
 
-<<<<<<< HEAD
-func nodeDataCallback(ctx context.Context, report *agent_entities.NodeDataReport) bool {
-	n := agent_entities.NodeIdentifier{Identifier: report.ChannelReport.PubKey, UniqueId: report.ChannelReport.UniqueId}
-	_, ok := nodeInfoReported.Load(n.GetId())
-=======
 func infoCallback(ctx context.Context, report *agent_entities.InfoReport) bool {
 	rep, err := json.Marshal(report)
 	if err != nil {
@@ -412,7 +399,7 @@
 		return false
 	}
 
-	n := agent_entities.NodeIdentifier{Identifier: report.Node.PubKey, UniqueID: report.UniqueID}
+	n := agent_entities.NodeIdentifier{Identifier: report.Node.PubKey, UniqueId: report.UniqueId}
 
 	if nodeurl == "" {
 		if glog.V(2) {
@@ -420,7 +407,7 @@
 		} else {
 			glog.V(1).Infof("Sent out nodeinfo callback")
 		}
-		nodeInfoReported.Store(n.GetID(), struct{}{})
+		nodeInfoReported.Store(n.GetId(), struct{}{})
 		return true
 	}
 
@@ -433,7 +420,7 @@
 	req.Header.Set("Authorization", fmt.Sprintf("Bearer %s", apiKey))
 	req.Header.Set("Content-Type", "application/json")
 
-	client := getHTTPClient()
+	client := getHttpClient()
 
 	resp, err := client.Do(req)
 	if err != nil {
@@ -459,7 +446,7 @@
 		glog.V(1).Infof("Sent out nodeinfo callback")
 	}
 
-	nodeInfoReported.Store(n.GetID(), struct{}{})
+	nodeInfoReported.Store(n.GetId(), struct{}{})
 
 	return true
 }
@@ -468,11 +455,10 @@
 	// When nodeinfo was not reported fake as if balance report could not be delivered (because same data
 	// will be eventually retried)
 
-	n := agent_entities.NodeIdentifier{Identifier: report.PubKey, UniqueID: report.UniqueID}
-	_, ok := nodeInfoReported.Load(n.GetID())
->>>>>>> 2fded2e2
+	n := agent_entities.NodeIdentifier{Identifier: report.PubKey, UniqueId: report.UniqueId}
+	_, ok := nodeInfoReported.Load(n.GetId())
 	if !ok {
-		glog.V(3).Infof("Node data for %s was not reported yet", n.GetID())
+		glog.V(3).Infof("Node data for %s was not reported yet", n.GetId())
 		return false
 	}
 
@@ -500,7 +486,7 @@
 	req.Header.Set("Authorization", fmt.Sprintf("Bearer %s", apiKey))
 	req.Header.Set("Content-Type", "application/json")
 
-	client := getHTTPClient()
+	client := getHttpClient()
 
 	resp, err := client.Do(req)
 	if err != nil {
@@ -531,9 +517,9 @@
 	return true
 }
 
-func mkGetLndAPI(ctx *cli.Context) agent_entities.NewAPICall {
-	return func() api.LightingAPICalls {
-		return api.NewAPI(api.LndGrpc, func() (*entities.Data, error) {
+func mkGetLndApi(ctx *cli.Context) agent_entities.NewApiCall {
+	return func() api.LightingApiCalls {
+		return api.NewApi(api.LND_GRPC, func() (*entities.Data, error) {
 			return getData(ctx)
 		})
 	}
@@ -550,18 +536,18 @@
 	}
 }
 
-func signalHandler(ctx context.Context, f filter.FilteringInterface) {
+func signalHandler(ctx context.Context, f filter.FilterInterface) {
 	ff, ok := f.(*filter.FileFilter)
 
-	signalChan := make(chan os.Signal, 1)
-	exitChan := make(chan int)
-
-	signal.Notify(signalChan,
+	signal_chan := make(chan os.Signal, 1)
+	exit_chan := make(chan int)
+
+	signal.Notify(signal_chan,
 		syscall.SIGHUP)
 	go func() {
 		for {
 			select {
-			case s := <-signalChan:
+			case s := <-signal_chan:
 				switch s {
 				case syscall.SIGHUP:
 					if ok {
@@ -571,19 +557,19 @@
 					}
 
 				case syscall.SIGTERM:
-					exitChan <- 0
+					exit_chan <- 0
 				case syscall.SIGQUIT:
-					exitChan <- 0
+					exit_chan <- 0
 				default:
 					fmt.Println("Unknown signal.")
-					exitChan <- 1
+					exit_chan <- 1
 				}
 			case <-ctx.Done():
 				return
 			}
 		}
 	}()
-	code := <-exitChan
+	code := <-exit_chan
 	os.Exit(code)
 }
 
@@ -630,7 +616,8 @@
 	go signalHandler(ct, f)
 
 	url = ctx.String("url")
-	private = ctx.Bool("private")
+	nodeurl = ctx.String("nodeurl")
+	private = ctx.Bool("private") || ctx.String(whitelist) != ""
 
 	interval, err := getInterval(ctx, "interval")
 	if err != nil {
@@ -644,53 +631,42 @@
 
 	preferipv4 = ctx.Bool("preferipv4")
 
-	nodeData := nodedata.NewDefaultNodeData(ct, ctx.Duration("keepalive"), ctx.Bool("smooth"), ctx.Bool("checkgraph"), nodedata.NewNopNodeDataMonitoring("nodedatachecker"))
-
-	if interval == agent_entities.Second {
+	infochecker := nodeinfo.NewNodeInfo(ct, checkermonitoring.NewNopCheckerMonitoring("nodeinfo"))
+	c := channelchecker.NewDefaultChannelChecker(ct, ctx.Duration("keepalive"), ctx.Bool("smooth"), ctx.Bool("checkgraph"), checkermonitoring.NewNopCheckerMonitoring("channelchecker"))
+
+	if interval == agent_entities.SECOND {
 		// Second is just for testing purposes
-		interval = agent_entities.TenSeconds
-	}
-
-	if nodeinterval == agent_entities.Second {
+		interval = agent_entities.TEN_SECONDS
+	}
+
+	if nodeinterval == agent_entities.SECOND {
 		// Second is just for testing purposes
-		nodeinterval = agent_entities.TenSeconds
+		nodeinterval = agent_entities.TEN_SECONDS
 	}
 
 	settings := agent_entities.ReportingSettings{PollInterval: interval, AllowedEntropy: ctx.Int("allowedentropy"), AllowPrivateChannels: private, Filter: f}
 
-<<<<<<< HEAD
 	if settings.PollInterval == agent_entities.MANUAL_REQUEST {
-		nodeData.GetState("", ctx.String("uniqueid"), mkGetLndApi(ctx), settings, nodeDataCallback)
+		infochecker.GetState("", ctx.String("uniqueid"), private, agent_entities.MANUAL_REQUEST, mkGetLndApi(ctx), infoCallback, f)
+		time.Sleep(1 * time.Second)
+		c.GetState("", ctx.String("uniqueid"), mkGetLndApi(ctx), settings, balanceCallback)
 	} else {
-		err = nodeData.Subscribe(
-			nodeDataCallback,
-			mkGetLndApi(ctx),
-			nodeinterval,
-			"",
-=======
-	if settings.PollInterval == agent_entities.ManualRequest {
-		infochecker.GetState("", ctx.String("uniqueid"), private, agent_entities.ManualRequest, mkGetLndAPI(ctx), infoCallback, f)
-		time.Sleep(1 * time.Second)
-		c.GetState("", ctx.String("uniqueid"), mkGetLndAPI(ctx), settings, balanceCallback)
-	} else {
-		err := infochecker.Subscribe("", ctx.String("uniqueid"), private, nodeinterval, mkGetLndAPI(ctx), infoCallback, f)
+		err := infochecker.Subscribe("", ctx.String("uniqueid"), private, nodeinterval, mkGetLndApi(ctx), infoCallback, f)
 		if err != nil {
 			return err
 		}
 
 		err = c.Subscribe("", ctx.String("uniqueid"),
-			mkGetLndAPI(ctx),
->>>>>>> 2fded2e2
+			mkGetLndApi(ctx),
 			settings,
-			ctx.String("uniqueid"),
-		)
+			balanceCallback)
 
 		if err != nil {
 			return err
 		}
 
 		glog.Info("Waiting for events...")
-		utils.WaitAll(nodeData)
+		utils.WaitAll(infochecker, c)
 	}
 
 	return nil
