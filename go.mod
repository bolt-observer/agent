module github.com/bolt-observer/agent

go 1.18

require (
	github.com/BoltzExchange/boltz-lnd v1.2.7-0.20230303125517-7b1d536e971c
	github.com/alicebob/miniredis/v2 v2.23.0
	github.com/bolt-observer/go_common v0.0.9
	github.com/bolt-observer/graphite-golang v0.0.1
	github.com/btcsuite/btcd/btcutil v1.1.3
	github.com/fsnotify/fsnotify v1.4.9
	github.com/getsentry/sentry-go v0.17.0
	github.com/go-redis/redis v6.15.9+incompatible
	github.com/golang/glog v1.0.0
	github.com/golang/mock v1.6.0
	github.com/lightningnetwork/lnd v0.15.5-beta
	github.com/lightningnetwork/lnd/tor v1.0.1
	github.com/mitchellh/hashstructure/v2 v2.0.2
	github.com/powerman/rpc-codec v1.2.2
	github.com/stretchr/testify v1.8.1
	github.com/timshannon/bolthold v0.0.0-20210913165410-232392fc8a6a
	github.com/urfave/cli v1.22.12
	golang.org/x/sync v0.1.0
	google.golang.org/grpc v1.53.0
	google.golang.org/protobuf v1.28.1
	gopkg.in/macaroon.v2 v2.1.0
)

require (
	github.com/BurntSushi/toml v1.2.1 // indirect
	github.com/FactomProject/basen v0.0.0-20150613233007-fe3947df716e // indirect
	github.com/FactomProject/btcutilecc v0.0.0-20130527213604-d3a63a5752ec // indirect
	github.com/go-logr/logr v1.2.3 // indirect
	github.com/go-logr/stdr v1.2.2 // indirect
	github.com/go-macaroon-bakery/macaroonpb v1.0.0 // indirect
	github.com/golang-jwt/jwt/v4 v4.4.3 // indirect
	github.com/google/logger v1.1.1 // indirect
	github.com/lightninglabs/gozmq v0.0.0-20191113021534-d20a764486bf // indirect
	github.com/lightninglabs/neutrino v0.14.2 // indirect
	github.com/lightningnetwork/lightning-onion v1.2.0 // indirect
	github.com/lightningnetwork/lnd/cert v1.2.1 // indirect
	github.com/lightningnetwork/lnd/clock v1.1.0 // indirect
	github.com/lightningnetwork/lnd/healthcheck v1.2.2 // indirect
	github.com/lightningnetwork/lnd/kvdb v1.3.1 // indirect
	github.com/lightningnetwork/lnd/queue v1.1.0 // indirect
	github.com/lightningnetwork/lnd/ticker v1.1.0 // indirect
	github.com/lightningnetwork/lnd/tlv v1.1.0 // indirect
	github.com/mattn/go-sqlite3 v1.14.16 // indirect
	go.opentelemetry.io/otel/exporters/otlp/internal/retry v1.13.0 // indirect
	go.opentelemetry.io/otel/exporters/otlp/otlptrace v1.13.0 // indirect
	go.opentelemetry.io/otel/exporters/otlp/otlptrace/otlptracegrpc v1.13.0 // indirect
	golang.org/x/mod v0.8.0 // indirect
	golang.org/x/tools v0.6.0 // indirect
)

require (
	bou.ke/monkey v1.0.2 // indirect
	github.com/aead/chacha20 v0.0.0-20180709150244-8b13a72661da // indirect
	github.com/aead/siphash v1.0.1 // indirect
	github.com/alicebob/gopher-json v0.0.0-20200520072559-a9ecdc9d1d3a // indirect
	github.com/beorn7/perks v1.0.1 // indirect
	github.com/btcsuite/btcd v0.23.4
	github.com/btcsuite/btcd/btcec/v2 v2.3.2
	github.com/btcsuite/btcd/btcutil/psbt v1.1.7 // indirect
	github.com/btcsuite/btcd/chaincfg/chainhash v1.0.2 // indirect
	github.com/btcsuite/btclog v0.0.0-20170628155309-84c8d2346e9f // indirect
	github.com/btcsuite/btcwallet v0.16.6 // indirect
	github.com/btcsuite/btcwallet/wallet/txauthor v1.3.3 // indirect
	github.com/btcsuite/btcwallet/wallet/txrules v1.2.0 // indirect
	github.com/btcsuite/btcwallet/wallet/txsizes v1.2.3 // indirect
	github.com/btcsuite/btcwallet/walletdb v1.4.0 // indirect
	github.com/btcsuite/btcwallet/wtxmgr v1.5.0 // indirect
	github.com/btcsuite/go-socks v0.0.0-20170105172521-4720035b7bfd // indirect
	github.com/btcsuite/websocket v0.0.0-20150119174127-31079b680792 // indirect
	github.com/btcsuite/winsvc v1.0.0 // indirect
	github.com/cenkalti/backoff/v4 v4.2.0
	github.com/cespare/xxhash/v2 v2.2.0 // indirect
	github.com/coreos/go-semver v0.3.1 // indirect
	github.com/coreos/go-systemd/v22 v22.5.0 // indirect
	github.com/cpuguy83/go-md2man/v2 v2.0.2 // indirect
	github.com/davecgh/go-spew v1.1.1 // indirect
	github.com/decred/dcrd/crypto/blake256 v1.0.0 // indirect
	github.com/decred/dcrd/dcrec/secp256k1/v4 v4.1.0
	github.com/decred/dcrd/lru v1.1.1 // indirect
	github.com/dustin/go-humanize v1.0.1 // indirect
	github.com/dvyukov/go-fuzz v0.0.0-20220726122315-1d375ef9f9f6 // indirect
	github.com/fergusstrange/embedded-postgres v1.20.0 // indirect
	github.com/go-errors/errors v1.4.2 // indirect
	github.com/gofrs/uuid v4.2.0+incompatible // indirect
	github.com/gogo/protobuf v1.3.2 // indirect
	github.com/golang/protobuf v1.5.2 // indirect
	github.com/golang/snappy v0.0.4 // indirect
	github.com/google/btree v1.1.2 // indirect
	github.com/gorilla/websocket v1.5.0 // indirect
	github.com/grpc-ecosystem/go-grpc-middleware v1.3.0 // indirect
	github.com/grpc-ecosystem/go-grpc-prometheus v1.2.0 // indirect
	github.com/grpc-ecosystem/grpc-gateway v1.16.0 // indirect
	github.com/grpc-ecosystem/grpc-gateway/v2 v2.15.0 // indirect
	github.com/jackc/chunkreader/v2 v2.0.1 // indirect
	github.com/jackc/pgconn v1.14.0 // indirect
	github.com/jackc/pgio v1.0.0 // indirect
	github.com/jackc/pgpassfile v1.0.0 // indirect
	github.com/jackc/pgproto3/v2 v2.3.2 // indirect
	github.com/jackc/pgservicefile v0.0.0-20221227161230-091c0ba34f0a // indirect
	github.com/jackc/pgtype v1.14.0 // indirect
	github.com/jackc/pgx/v4 v4.18.0 // indirect
	github.com/jessevdk/go-flags v1.5.0 // indirect
	github.com/jonboulle/clockwork v0.3.0 // indirect
	github.com/jrick/logrotate v1.0.0 // indirect
	github.com/json-iterator/go v1.1.12 // indirect
	github.com/kkdai/bstream v1.0.0 // indirect
	github.com/kr/pretty v0.3.0 // indirect
	github.com/lib/pq v1.10.7 // indirect
	github.com/ltcsuite/ltcd v0.22.1-beta // indirect
	github.com/matttproud/golang_protobuf_extensions v1.0.4 // indirect
	github.com/miekg/dns v1.1.50 // indirect
	github.com/modern-go/concurrent v0.0.0-20180306012644-bacd9c7ef1dd // indirect
	github.com/modern-go/reflect2 v1.0.2 // indirect
	github.com/pmezard/go-difflib v1.0.0 // indirect
	github.com/procodr/monkey v0.0.0-20221102224215-28eb53c3a645
	github.com/prometheus/client_golang v1.14.0 // indirect
	github.com/prometheus/client_model v0.3.0 // indirect
	github.com/prometheus/common v0.39.0 // indirect
	github.com/prometheus/procfs v0.9.0 // indirect
	github.com/rogpeppe/fastuuid v1.2.0 // indirect
	github.com/rogpeppe/go-internal v1.8.1 // indirect
	github.com/russross/blackfriday/v2 v2.1.0 // indirect
	github.com/sirupsen/logrus v1.9.0 // indirect
	github.com/soheilhy/cmux v0.1.5 // indirect
	github.com/spf13/pflag v1.0.5 // indirect
	github.com/stretchr/objx v0.5.0 // indirect
	github.com/syndtr/goleveldb v1.0.1-0.20210819022825-2ae1ddf74ef7 // indirect
	github.com/tmc/grpc-websocket-proxy v0.0.0-20220101234140-673ab2c3ae75 // indirect
	github.com/tyler-smith/go-bip32 v1.0.0
	github.com/tyler-smith/go-bip39 v1.1.0
	github.com/xi2/xz v0.0.0-20171230120015-48954b6210f8 // indirect
	github.com/xiang90/probing v0.0.0-20221125231312-a49e3df8f510 // indirect
	github.com/yuin/gopher-lua v0.0.0-20210529063254-f4c35e4016d9 // indirect
	go.etcd.io/bbolt v1.3.7
	go.etcd.io/etcd/api/v3 v3.5.7 // indirect
	go.etcd.io/etcd/client/pkg/v3 v3.5.7 // indirect
	go.etcd.io/etcd/client/v2 v2.305.7 // indirect
	go.etcd.io/etcd/client/v3 v3.5.7 // indirect
	go.etcd.io/etcd/pkg/v3 v3.5.7 // indirect
	go.etcd.io/etcd/raft/v3 v3.5.7 // indirect
	go.etcd.io/etcd/server/v3 v3.5.7 // indirect
	go.opentelemetry.io/contrib/instrumentation/google.golang.org/grpc/otelgrpc v0.39.0 // indirect
	go.opentelemetry.io/otel v1.13.0 // indirect
	go.opentelemetry.io/otel/metric v0.36.0 // indirect
	go.opentelemetry.io/otel/sdk v1.13.0 // indirect
	go.opentelemetry.io/otel/trace v1.13.0 // indirect
	go.opentelemetry.io/proto/otlp v0.19.0 // indirect
	go.uber.org/atomic v1.10.0 // indirect
	go.uber.org/multierr v1.9.0 // indirect
	go.uber.org/zap v1.24.0 // indirect
	golang.org/x/crypto v0.6.0 // indirect
	golang.org/x/exp v0.0.0-20230131160201-f062dba9d201 // indirect
<<<<<<< HEAD
	golang.org/x/net v0.7.0 // indirect
=======
	golang.org/x/net v0.6.0 // indirect
>>>>>>> f9212207
	golang.org/x/sys v0.5.0 // indirect
	golang.org/x/term v0.5.0 // indirect
	golang.org/x/text v0.7.0 // indirect
	golang.org/x/time v0.3.0 // indirect
	google.golang.org/genproto v0.0.0-20230209215440-0dfe4f8abfcc // indirect
	gopkg.in/errgo.v1 v1.0.1 // indirect
	gopkg.in/macaroon-bakery.v2 v2.3.0 // indirect
	gopkg.in/natefinch/lumberjack.v2 v2.2.1 // indirect
	gopkg.in/yaml.v2 v2.4.0 // indirect
	gopkg.in/yaml.v3 v3.0.1 // indirect
	sigs.k8s.io/yaml v1.3.0 // indirect
)<|MERGE_RESOLUTION|>--- conflicted
+++ resolved
@@ -155,11 +155,7 @@
 	go.uber.org/zap v1.24.0 // indirect
 	golang.org/x/crypto v0.6.0 // indirect
 	golang.org/x/exp v0.0.0-20230131160201-f062dba9d201 // indirect
-<<<<<<< HEAD
 	golang.org/x/net v0.7.0 // indirect
-=======
-	golang.org/x/net v0.6.0 // indirect
->>>>>>> f9212207
 	golang.org/x/sys v0.5.0 // indirect
 	golang.org/x/term v0.5.0 // indirect
 	golang.org/x/text v0.7.0 // indirect
