--- conflicted
+++ resolved
@@ -17,7 +17,7 @@
 
 and plugin will automatically calculate how big the swap should be and if it needs to do more than one in order to achieve desired targets.
 
-`--disablezeroconf` can be used to not trust 0-confirmation transactions in the mempool and wait until the transaction is confirmed in a block.
+`--zeroconf` can be used to trust 0-confirmation transactions in the mempool and wait until the transaction is confirmed in a block.
 `--minswapsats` and `--maxswapsats` are for your control of how big swaps are done (you can set the values to 0 and then boltz limits will apply)
 
 It might do up to `--maxswapattempts` individual swaps (currently this is set to a default of 3 for safety reasons). But this is an implementation detail.
@@ -76,19 +76,11 @@
 ```
    --boltzurl value           url of boltz api - empty means default - https://boltz.exchange/api or https://testnet.boltz.exchange/api
    --boltzdatabase value      full path to database file (file will be created if it does not exist yet) (default: "/home/user/.bolt/boltz.db")
-<<<<<<< HEAD
-   --maxfeepercentage value   maximum fee in percentage that is still acceptable (default: 5)
-   --maxswapsats value        maximum swap to perform in sats (default: 1000000)
-   --minswapsats value        minimum swap to perform in sats (default: 100000)
-   --defaultswapsats value    default swap to perform in sats (default: 100000)
-   --zeroconf                 enablle zeroconfirmation for swaps (default: true)
-=======
    --boltzreferral value      boltz referral code (default: bolt-observer)
-   --disablezeroconf          disable zeroconfirmation for swaps (default: false)
+   --zeroconf                 enable zeroconfirmation for swaps (default: true)
    --maxfeepercentage value   maximum fee in percentage that is still acceptable (default: 5)
    --maxswapsats value        maximum swap to perform in sats (default: 0)
    --minswapsats value        minimum swap to perform in sats (default: 0)
    --maxswapattempts value    maximum number of swaps to bring liquidity to desired state (default 20)
    --defaultswapsats value    default swap to perform in sats (default: 0)
->>>>>>> cfd32e5f
 ```