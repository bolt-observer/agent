//go:build plugins
// +build plugins

package boltz

import (
	"context"
	"errors"
	"fmt"
	"os"
	"path"
	"sync"
	"time"

	agent_entities "github.com/bolt-observer/agent/entities"
	"github.com/bolt-observer/agent/filter"
	"github.com/bolt-observer/agent/lightning"
	api "github.com/bolt-observer/agent/lightning"
	"github.com/bolt-observer/agent/plugins"
	bapi "github.com/bolt-observer/agent/plugins/boltz/api"
	common "github.com/bolt-observer/agent/plugins/boltz/common"
	crypto "github.com/bolt-observer/agent/plugins/boltz/crypto"
	data "github.com/bolt-observer/agent/plugins/boltz/data"
	redeemer "github.com/bolt-observer/agent/plugins/boltz/redeemer"
	swapmachine "github.com/bolt-observer/agent/plugins/boltz/swapmachine"
	"github.com/btcsuite/btcd/btcutil"
	"github.com/btcsuite/btcd/chaincfg"
	"github.com/golang/glog"
	"github.com/tyler-smith/go-bip39"
	"github.com/urfave/cli"
)

const (
	Name        = "boltz"
	SecretDbKey = "secret"
)

var PluginFlags = []cli.Flag{
	cli.StringFlag{
		Name: "boltzurl", Value: "", Usage: fmt.Sprintf("url of boltz api - empty means default - %s or %s", common.DefaultBoltzUrl, common.DefaultBoltzTestnetUrl), Hidden: false,
	},
	cli.StringFlag{
		Name: "boltzdatabase", Value: btcutil.AppDataDir("bolt", false) + "/boltz.db", Usage: "full path to database file (file will be created if it does not exist yet)", Hidden: false,
	},
	cli.Float64Flag{
		Name: "maxfeepercentage", Value: 5.0, Usage: "maximum fee in percentage that is still acceptable", Hidden: false,
	},
	cli.Float64Flag{
		Name: "backoffamount", Value: 0.8, Usage: "if invoice coold not be paid try with backoffamount * original amount", Hidden: true,
	},
	cli.Uint64Flag{
		Name: "maxswapsats", Value: 0, Usage: "maximum swap to perform in sats", Hidden: true,
	},
	cli.Uint64Flag{
		Name: "minswapsats", Value: 0, Usage: "minimum swap to perform in sats", Hidden: true,
	},
	cli.Uint64Flag{
		Name: "defaultswapsats", Value: 0, Usage: "default swap to perform in sats", Hidden: true,
	},
	cli.BoolTFlag{
		Name: "zeroconf", Usage: "enable zero-confirmation for swaps", Hidden: false,
	},
	cli.IntFlag{
<<<<<<< HEAD
		Name: "maxswapattempts", Value: 20, Usage: "max swap attempts for bigger jobs", Hidden: true,
=======
		Name: "maxswapattempts", Value: 20, Usage: "maximum number of swaps to bring liquidity to desired state", Hidden: true,
>>>>>>> cfd32e5f
	},
	cli.StringFlag{
		Name: "boltzreferral", Value: "bolt-observer", Usage: "boltz referral code", Hidden: true,
	},
	cli.BoolFlag{
		Name: "boltzopenchannel", Usage: "whether boltz should open channnels if it cannot pay invoice", Hidden: true,
	},
	cli.BoolTFlag{
		Name: "boltzbelowminsuccess", Usage: "whether when you want to swap an amount below min is treated as success", Hidden: true,
	},
}

func init() {
	// Register ourselves with plugins
	plugins.AllPluginFlags = append(plugins.AllPluginFlags, PluginFlags...)
	plugins.AllPluginCommands = append(plugins.AllPluginCommands, PluginCommands...)
	plugins.RegisteredPlugins = append(plugins.RegisteredPlugins, plugins.PluginData{
		Name: Name,
		Init: func(lnAPI api.NewAPICall, filter filter.FilteringInterface, cmdCtx *cli.Context, nodeDataInvalidator agent_entities.Invalidatable) (agent_entities.Plugin, error) {
			r, err := NewPlugin(lnAPI, filter, cmdCtx, nodeDataInvalidator)
			return agent_entities.Plugin(r), err
		},
	})
}

// Plugin can save its data here
type Plugin struct {
	BoltzAPI            *bapi.BoltzPrivateAPI
	Filter              filter.FilteringInterface
	ChainParams         *chaincfg.Params
	LnAPI               lightning.NewAPICall
	CryptoAPI           *crypto.CryptoAPI
	SwapMachine         *swapmachine.SwapMachine
	Redeemer            *redeemer.Redeemer[common.FsmIn]
	Limits              common.SwapLimits
	NodeDataInvalidator agent_entities.Invalidatable
	isDryRun            bool
	db                  DB
	jobs                map[int64]interface{}
	mutex               sync.Mutex
	agent_entities.Plugin
}

type JobModel struct {
	ID   int64 `boltholdUnique:"UniqueID"`
	Data []byte
}

type Entropy struct {
	Data []byte
}

// NewPlugin creates new instance
func NewPlugin(lnAPI api.NewAPICall, filter filter.FilteringInterface, cmdCtx *cli.Context, nodeDataInvalidator agent_entities.Invalidatable) (*Plugin, error) {
	if lnAPI == nil {
		return nil, common.ErrInvalidArguments
	}

	db := &BoltzDB{}
	dbFile := agent_entities.CleanAndExpandPath(cmdCtx.String("boltzdatabase"))
	dir := path.Dir(dbFile)
	if _, err := os.Stat(dir); errors.Is(err, os.ErrNotExist) {
		// ignore error on purpose
		os.Mkdir(dir, 0o750)
	}

	err := db.Connect(dbFile)
	if err != nil {
		return nil, err
	}

	entropy, err := getEntropy(cmdCtx, db)
	if err != nil {
		return nil, err
	}

	url := common.DefaultBoltzUrl
	if cmdCtx.String("boltzurl") == "" {
		if cmdCtx.String("network") == "testnet" {
			url = common.DefaultBoltzTestnetUrl
		}
	} else {
		url = cmdCtx.String("boltzurl")
	}

	resp := &Plugin{
		BoltzAPI:            bapi.NewBoltzPrivateAPI(url, nil),
		Filter:              filter,
		ChainParams:         getChainParams(cmdCtx),
		CryptoAPI:           crypto.NewCryptoAPI(entropy),
		LnAPI:               lnAPI,
		NodeDataInvalidator: nodeDataInvalidator,
		db:                  db,
		jobs:                make(map[int64]interface{}),
		isDryRun:            cmdCtx.Bool("dryrun"),
	}

	limits := common.SwapLimits{
		MaxFeePercentage:        cmdCtx.Float64("maxfeepercentage"),
		AllowZeroConf:           cmdCtx.BoolT("zeroconf"),
		MinSwap:                 cmdCtx.Uint64("minswapsats"),
		MaxSwap:                 cmdCtx.Uint64("maxswapsats"),
		DefaultSwap:             cmdCtx.Uint64("defaultswapsats"),
		MaxAttempts:             cmdCtx.Int("maxswapattempts"),
		BackOffAmount:           cmdCtx.Float64("backoffamount"),
		BelowMinAmountIsSuccess: cmdCtx.BoolT("boltzbelowminsuccess"),
	}

	if limits.MinSwap > limits.MaxSwap || limits.DefaultSwap < limits.MinSwap || limits.DefaultSwap > limits.MaxSwap {
		return nil, fmt.Errorf("invalid limits")
	}

	if limits.MaxAttempts < 0 {
		return nil, fmt.Errorf("invalid maxattempts")
	}

	if limits.MaxFeePercentage <= 0 || limits.MaxFeePercentage >= 100 {
		return nil, fmt.Errorf("invalid maxfeepercentage")
	}

	if limits.BackOffAmount <= 0 || limits.BackOffAmount >= 1.0 {
		return nil, fmt.Errorf("invalid backoffamount")
	}

	err = fixLimits(&limits, resp.BoltzAPI)
	if err != nil {
		return nil, err
	}

	resp.Limits = limits

	// Currently there is just one redeemer instance (perhaps split it)
	resp.Redeemer = redeemer.NewRedeemer[common.FsmIn](context.Background(), (redeemer.RedeemForward | redeemer.RedeemReverse), resp.ChainParams,
		redeemer.NewBoltzOnChainCommunicator(resp.BoltzAPI), resp.LnAPI,
		resp.GetSleepTime(), resp.CryptoAPI)

	// Swap machine is the finite state machine for doing the swap
	resp.SwapMachine = swapmachine.NewSwapMachine(
		data.PluginData{
			ChainParams:     resp.ChainParams,
			Filter:          filter,
			CryptoAPI:       resp.CryptoAPI,
			BoltzAPI:        resp.BoltzAPI,
			ReferralCode:    cmdCtx.String("boltzreferral"),
			Redeemer:        resp.Redeemer,
			ReverseRedeemer: resp.Redeemer,
			Limits:          resp.Limits,
			ChangeStateFn:   data.ChangeStateFn(resp.changeState),
			GetSleepTimeFn: data.GetSleepTimeFn(func(in common.FsmIn) time.Duration {
				return resp.GetSleepTime()
			}),
			DeleteJobFn:         resp.DeleteJob,
			AllowChanCreation:   cmdCtx.Bool("boltzopenchannel"),
			PrivateChanCreation: false,
		}, nodeDataInvalidator, common.JobDataToSwapData, resp.LnAPI)

	resp.Redeemer.SetCallback(resp.SwapMachine.RedeemedCallback)

	return resp, nil
}

func fixLimits(limits *common.SwapLimits, api *bapi.BoltzPrivateAPI) error {
	// zero limits get resolved via boltz API
	if limits.MinSwap == 0 || limits.MaxSwap == 0 {
		pairs, err := api.GetPairs()
		if err != nil {
			return err
		}

		res, ok := pairs.Pairs[common.BtcPair]
		if !ok {
			return fmt.Errorf("pairs are not available")
		}

		if limits.MinSwap == 0 {
			limits.MinSwap = res.Limits.Minimal
		}

		if limits.DefaultSwap == 0 {
			limits.DefaultSwap = limits.MinSwap
		}

		if limits.MaxSwap == 0 {
			limits.MaxSwap = res.Limits.Maximal
		}
	}

	return nil
}

func (b *Plugin) GetSleepTime() time.Duration {
	interval := 5 * time.Second
	if b.ChainParams.Name == "mainnet" {
		interval = 1 * time.Minute
	}
	return interval
}

func (b *Plugin) handleError(jobID int64, msgCallback agent_entities.MessageCallback, err error) error {
	if err == common.ErrNoNeedToDoAnything {
		glog.Infof("[Boltz] [%v] Nothing to do %v", jobID, err)
		if msgCallback != nil {
			msgCallback(agent_entities.PluginMessage{
				JobID:      jobID,
				Message:    "No need to do anything",
				IsError:    false,
				IsFinished: true,
			})
		}
	} else {
		glog.Infof("[Boltz] [%v] Error %v", jobID, err)
		if msgCallback != nil {
			msgCallback(agent_entities.PluginMessage{
				JobID:      jobID,
				Message:    fmt.Sprintf("Error %v", err),
				IsError:    true,
				IsFinished: true,
			})
		}
	}
	return err
}

func (b *Plugin) DeleteJob(jobID int64) error {
	var sd common.SwapData

	b.mutex.Lock()
	defer b.mutex.Unlock()

	if err := b.db.Get(jobID, &sd); err == nil {
		if _, ok := b.jobs[jobID]; ok {
			delete(b.jobs, jobID)
		}

		return b.db.Delete(jobID, sd)
	} else {
		return err
	}
}

func (b *Plugin) Execute(jobID int64, data []byte, msgCallback agent_entities.MessageCallback) error {
	var err error

	ctx := context.Background()

	b.mutex.Lock()
	defer b.mutex.Unlock()

	if _, ok := b.jobs[jobID]; ok {
		// job already exists and is running already
		return nil
	} else {
		var sd common.SwapData

		if err = b.db.Get(jobID, &sd); err != nil {
			// create new job
			jd, err := common.ParseJobData(jobID, data)
			if err != nil {
				return b.handleError(jobID, msgCallback, err)
			}

			lnAPI, err := b.LnAPI()
			if err != nil {
				return b.handleError(jobID, msgCallback, err)
			}
			defer lnAPI.Cleanup()

			data, err := common.JobDataToSwapData(ctx, b.Limits, jd, msgCallback, lnAPI, b.Filter)
			if err != nil {
				return b.handleError(jobID, msgCallback, err)
			}

			data.IsDryRun = b.isDryRun
			sd = *data
			sd.JobID = common.JobID(jobID)
			b.db.Insert(jobID, sd)
			b.jobs[jobID] = sd
		} else {
			// job found in database
			b.jobs[jobID] = sd
		}

		go b.runJob(jobID, &sd, msgCallback)
	}

	return nil
}

// start or continue running job
func (b *Plugin) runJob(jobID int64, jd *common.SwapData, msgCallback agent_entities.MessageCallback) common.FsmOut {
	in := common.FsmIn{
		SwapData:    jd,
		MsgCallback: msgCallback,
	}

	// Running the job just means going through the state machine starting with jd.State
	if b.SwapMachine != nil {
		resp := b.SwapMachine.Eval(in, jd.State)
		return resp
	}

	return common.FsmOut{}
}

func getChainParams(cmdCtx *cli.Context) *chaincfg.Params {
	network := cmdCtx.String("network")

	params := chaincfg.MainNetParams
	switch network {
	case "mainnet":
		params = chaincfg.MainNetParams
	case "testnet":
		params = chaincfg.TestNet3Params
	case "regtest":
		params = chaincfg.RegressionNetParams
	case "simnet":
		params = chaincfg.SimNetParams
	}

	return &params
}

func getEntropy(cmdCtx *cli.Context, db *BoltzDB) ([]byte, error) {
	var (
		entropy []byte
		dummy   Entropy
	)

	err := db.Get(SecretDbKey, &dummy)
	entropy = dummy.Data

	if err != nil {
		entropy, err = bip39.NewEntropy(common.SecretBitSize)
		if err != nil {
			return entropy, err
		}
		err = db.Insert(SecretDbKey, &Entropy{Data: entropy})
		if err != nil {
			return entropy, err
		}
	}

	return entropy, nil
}<|MERGE_RESOLUTION|>--- conflicted
+++ resolved
@@ -61,11 +61,7 @@
 		Name: "zeroconf", Usage: "enable zero-confirmation for swaps", Hidden: false,
 	},
 	cli.IntFlag{
-<<<<<<< HEAD
-		Name: "maxswapattempts", Value: 20, Usage: "max swap attempts for bigger jobs", Hidden: true,
-=======
-		Name: "maxswapattempts", Value: 20, Usage: "maximum number of swaps to bring liquidity to desired state", Hidden: true,
->>>>>>> cfd32e5f
+		Name: "maxswapattempts", Value: 20, Usage: "maximum number of individual boltz swaps to bring liquidity to desired state", Hidden: true,
 	},
 	cli.StringFlag{
 		Name: "boltzreferral", Value: "bolt-observer", Usage: "boltz referral code", Hidden: true,
