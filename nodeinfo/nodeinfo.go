package nodeinfo

import (
	"context"
	"errors"
	"fmt"
	"os"
	"os/signal"
	"strings"
	"syscall"
	"time"

	checkermonitoring "github.com/bolt-observer/agent/checkermonitoring"
	entities "github.com/bolt-observer/agent/entities"
	"github.com/bolt-observer/agent/filter"
	lightningapi "github.com/bolt-observer/agent/lightningApi"
	common_entities "github.com/bolt-observer/go_common/entities"
	utils "github.com/bolt-observer/go_common/utils"
	"github.com/golang/glog"
	"github.com/mitchellh/hashstructure/v2"
)

// NodeInfo struct
type NodeInfo struct {
	ctx               context.Context
	monitoring        *checkermonitoring.CheckerMonitoring
	eventLoopInterval time.Duration
	globalSettings    *GlobalSettings
	reentrancyBlock   *entities.ReentrancyBlock
}

func getContext() context.Context {
	sigc := make(chan os.Signal, 1)
	signal.Notify(sigc,
		syscall.SIGHUP,
		syscall.SIGINT,
		syscall.SIGTERM,
		syscall.SIGQUIT)

	ctx, cancel := context.WithCancel(context.Background())

	go func() {
		for {
			select {
			case sig := <-sigc:
				fmt.Printf("%v received!\n", sig)
				cancel()
			default:
				time.Sleep(10 * time.Millisecond)
				// nothing
			}
		}
	}()

	return ctx
}

// NewNodeInfo constructs new NodeInfo checker
func NewNodeInfo(ctx context.Context, monitoring *checkermonitoring.CheckerMonitoring) *NodeInfo {
	if ctx == nil {
		ctx = getContext()
	}

	if monitoring == nil {
		monitoring = checkermonitoring.NewNopCheckerMonitoring("nodeinfo")
	}

	return &NodeInfo{
		ctx:               ctx,
		monitoring:        monitoring,
		eventLoopInterval: 10 * time.Second,
		globalSettings:    NewGlobalSettings(),
		reentrancyBlock:   entities.NewReentrancyBlock(),
	}
}

// IsSubscribed - check if we are subscribed for a certain public key
func (c *NodeInfo) IsSubscribed(pubKey, uniqueID string) bool {
	return utils.Contains(c.globalSettings.GetKeys(), pubKey+uniqueID)
}

// GetState - get current state
func (c *NodeInfo) GetState(
	pubKey string,
	uniqueID string,
	private bool,
	PollInterval entities.Interval,
	getAPI entities.NewAPICall,
	optCallback entities.InfoCallback,
	filter filter.FilteringInterface,
) (*entities.InfoReport, error) {

	if pubKey != "" && !utils.ValidatePubkey(pubKey) {
		return nil, errors.New("invalid pubkey")
	}

	resp, err := c.checkOne(entities.NodeIdentifier{Identifier: pubKey, UniqueID: uniqueID}, getAPI, private, filter)
	if err != nil {
		return nil, err
	}

	if optCallback != nil && resp != nil {
		optCallback(c.ctx, resp)
	}

	return resp, err
}

// Subscribe - subscribe for a pubkey
func (c *NodeInfo) Subscribe(
	pubKey string,
	uniqueID string,
	private bool,
	PollInterval entities.Interval,
	getAPI entities.NewAPICall,
	callback entities.InfoCallback,
	f filter.FilteringInterface,
) error {

	if pubKey != "" && !utils.ValidatePubkey(pubKey) {
		return errors.New("invalid pubkey")
	}

	api := getAPI()
	if api == nil {
		return fmt.Errorf("failed to get client")
	}
	defer api.Cleanup()

	info, err := api.GetInfo(c.ctx)

	if err != nil {
		return fmt.Errorf("failed to get info: %v", err)
	}
	if pubKey != "" && !strings.EqualFold(info.IdentityPubkey, pubKey) {
		return fmt.Errorf("pubkey and reported pubkey are not the same %s vs %s", info.IdentityPubkey, pubKey)
	}

	if f == nil {
		f, _ = filter.NewAllowAllFilter()
	}

	c.globalSettings.Set(info.IdentityPubkey+uniqueID, Settings{
		identifier: entities.NodeIdentifier{Identifier: pubKey, UniqueID: uniqueID},
		lastCheck:  time.Time{},
		callback:   callback,
		getAPI:     getAPI,
		hash:       0,
		private:    private,
		filter:     f,
	})

	return nil
}

// Unsubscribe - unsubscribe from a pubkey
func (c *NodeInfo) Unsubscribe(pubkey, uniqueID string) error {
	c.globalSettings.Delete(pubkey + uniqueID)
	return nil
}

// OverrideLoopInterval - WARNING: this should not be used except for unit testing
func (c *NodeInfo) OverrideLoopInterval(duration time.Duration) {
	c.eventLoopInterval = duration
}

// EventLoop - invoke event loop
func (c *NodeInfo) EventLoop() {
	// nosemgrep
	ticker := time.NewTicker(c.eventLoopInterval)

	// Imediately call checkAll()
	if !c.checkAll() {
		ticker.Stop()
		return
	}

	func() {
		for {
			select {
			case <-ticker.C:
				if !c.checkAll() {
					ticker.Stop()
					return
				}
			case <-c.ctx.Done():
				return
			}
		}
	}()
}

func (c *NodeInfo) checkAll() bool {
	defer c.monitoring.MetricsTimer("checkall.global", nil)()

	for _, one := range c.globalSettings.GetKeys() {
		now := time.Now()
		s := c.globalSettings.Get(one)

		toBeCheckedBy := s.lastCheck.Add(s.interval.Duration())
		if toBeCheckedBy.Before(now) {
			resp, err := c.checkOne(s.identifier, s.getAPI, s.private, s.filter)
			if err != nil {
				glog.Warningf("Failed to check %v: %v", s.identifier.GetID(), err)
				continue
			}

			hash, err := hashstructure.Hash(resp, hashstructure.FormatV2, nil)
			if err != nil {
				glog.Warning("Hash could not be determined")
				hash = 1
			}

			if hash == s.hash {
				resp = nil
			}

			if resp != nil {
				go func(c *NodeInfo, resp *entities.InfoReport, s Settings, one string, hash uint64) {
					if !c.reentrancyBlock.Enter(one) {
						glog.Warningf("Reentrancy of node callback for %s not allowed", one)
						return
					}
					defer c.reentrancyBlock.Release(one)

					timer := c.monitoring.MetricsTimer("checkdeliver", map[string]string{"pubkey": s.identifier.GetID()})
					if s.callback(c.ctx, resp) {
						// Update hash only upon success
						s.hash = hash
						s.lastCheck = time.Now()
						c.globalSettings.Set(one, s)
					}
					timer()
				}(c, resp, s, one, hash)
			} else {
				s.lastCheck = time.Now()
				c.globalSettings.Set(one, s)
			}
		}

		select {
		case <-c.ctx.Done():
			return false
		default:
			continue
		}
	}

	c.monitoring.MetricsReport("checkall.global", "success", nil)
	return true
}

func applyFilter(info *lightningapi.NodeInfoAPIExtended, filter filter.FilteringInterface) *lightningapi.NodeInfoAPIExtended {
	ret := &lightningapi.NodeInfoAPIExtended{
		NodeInfoAPI: info.NodeInfoAPI,
		Channels:    make([]lightningapi.NodeChannelAPIExtended, 0),
	}

	ret.NumChannels = 0
	ret.TotalCapacity = 0
	ret.NodeInfoApi.NumChannels = 0
	ret.NodeInfoApi.TotalCapacity = 0

	for _, c := range info.Channels {
		nodeAllowed := (filter.AllowPubKey(c.Node1Pub) && info.Node.PubKey != c.Node1Pub) || (filter.AllowPubKey(c.Node2Pub) && info.Node.PubKey != c.Node2Pub)
		chanAllowed := filter.AllowChanID(c.ChannelID)

		if nodeAllowed || chanAllowed || filter.AllowSpecial(c.Private) {
			ret.Channels = append(ret.Channels, c)
<<<<<<< HEAD
		} else {
			ret.NumChannels--
			ret.TotalCapacity -= c.Capacity
=======
			ret.NumChannels += 1
			ret.TotalCapacity += c.Capacity
>>>>>>> 519dada8
		}
	}

	return ret
}

// checkOne checks one specific node
func (c *NodeInfo) checkOne(
	identifier entities.NodeIdentifier,
	getAPI entities.NewAPICall,
	private bool,
	filter filter.FilteringInterface,
) (*entities.InfoReport, error) {

	pubkey := identifier.GetID()
	if pubkey == "" {
		pubkey = "local"
	}

	defer c.monitoring.MetricsTimer("checkone", map[string]string{"pubkey": pubkey})()

	api := getAPI()
	if api == nil {
		c.monitoring.MetricsReport("checkone", "failure", map[string]string{"pubkey": pubkey})
		return nil, fmt.Errorf("failed to get client")
	}
	defer api.Cleanup()

	info, err := api.GetNodeInfoFull(c.ctx, true, private)
	if err != nil {
		c.monitoring.MetricsReport("checkone", "failure", map[string]string{"pubkey": pubkey})
		return nil, fmt.Errorf("failed to call GetNodeInfoFull %v", err)
	}

	info = applyFilter(info, filter)

	if len(info.Channels) != int(info.NumChannels) {
		glog.Warningf("Bad NodeInfo obtained %d channels vs. num_channels %d - info %+v", len(info.Channels), info.NumChannels, info)
		info.NumChannels = uint32(len(info.Channels))
	}

	ret := &entities.InfoReport{
		UniqueID:            identifier.UniqueID,
		Timestamp:           common_entities.JsonTime(time.Now()),
		NodeInfoAPIExtended: *info,
	}

	return ret, nil
}<|MERGE_RESOLUTION|>--- conflicted
+++ resolved
@@ -258,8 +258,8 @@
 
 	ret.NumChannels = 0
 	ret.TotalCapacity = 0
-	ret.NodeInfoApi.NumChannels = 0
-	ret.NodeInfoApi.TotalCapacity = 0
+	ret.NodeInfoAPI.NumChannels = 0
+	ret.NodeInfoAPI.TotalCapacity = 0
 
 	for _, c := range info.Channels {
 		nodeAllowed := (filter.AllowPubKey(c.Node1Pub) && info.Node.PubKey != c.Node1Pub) || (filter.AllowPubKey(c.Node2Pub) && info.Node.PubKey != c.Node2Pub)
@@ -267,14 +267,8 @@
 
 		if nodeAllowed || chanAllowed || filter.AllowSpecial(c.Private) {
 			ret.Channels = append(ret.Channels, c)
-<<<<<<< HEAD
-		} else {
-			ret.NumChannels--
-			ret.TotalCapacity -= c.Capacity
-=======
-			ret.NumChannels += 1
+			ret.NumChannels++
 			ret.TotalCapacity += c.Capacity
->>>>>>> 519dada8
 		}
 	}
 
